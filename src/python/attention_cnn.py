--- conflicted
+++ resolved
@@ -9,13 +9,8 @@
     def __init__(self, num_classes=10, in_channels=1, use_cuda_attention=True):
         super(AttentionCNN, self).__init__()
         
-<<<<<<< HEAD
-        # Convolutional layers
-        self.conv1 = nn.Conv2d(1, 64, kernel_size=3, padding=1)
-=======
         # Convolutional layers - Fixed input channels
         self.conv1 = nn.Conv2d(in_channels, 64, kernel_size=3, padding=1)
->>>>>>> 4b2a795b
         self.conv2 = nn.Conv2d(64, 128, kernel_size=3, padding=1)
         self.conv3 = nn.Conv2d(128, 256, kernel_size=3, padding=1)
         self.conv4 = nn.Conv2d(256, 512, kernel_size=3, padding=1)
@@ -45,13 +40,6 @@
         )
         
     def forward(self, x):
-<<<<<<< HEAD
-=======
-        # Print input shape for debugging
-        # print(f"Input shape: {x.shape}")
-        
-        # First conv block
->>>>>>> 4b2a795b
         x = self.pool(F.relu(self.bn1(self.conv1(x))))
         # print(f"After conv1+pool: {x.shape}")
         
@@ -77,64 +65,13 @@
         x = x.reshape(x.size(0), -1)  # Changed from .view() to .reshape()
         # print(f"After reshape: {x.shape}")
         
-<<<<<<< HEAD
         x = x.unsqueeze(1)  
         x = self.global_attention(x)
         x = x.squeeze(1)  
-=======
-        # Apply global attention to feature vector
-        x = x.unsqueeze(1)  # Add sequence dimension [batch, 1, features]
-        # print(f"Before global attention: {x.shape}")
-        
-        x = self.global_attention(x)
-        # print(f"After global attention: {x.shape}")
-        
-        x = x.squeeze(1)  # Remove sequence dimension
-        # print(f"After squeeze: {x.shape}")
->>>>>>> 4b2a795b
         
         # Classification
         x = self.classifier(x)
         # print(f"Final output: {x.shape}")
         return x
 
-<<<<<<< HEAD
-    
-=======
-class LightweightAttentionCNN(nn.Module):
-    """Lightweight CNN with attention for mobile/edge deployment"""
-    
-    def __init__(self, num_classes=10, in_channels=1, use_cuda_attention=True):
-        super(LightweightAttentionCNN, self).__init__()
-        
-        # Depthwise separable convolutions - Fixed input channels
-        self.conv1 = nn.Conv2d(in_channels, 32, kernel_size=3, padding=1)
-        self.dw_conv2 = nn.Conv2d(32, 32, kernel_size=3, padding=1, groups=32)
-        self.pw_conv2 = nn.Conv2d(32, 64, kernel_size=1)
-        
-        self.dw_conv3 = nn.Conv2d(64, 64, kernel_size=3, padding=1, groups=64)
-        self.pw_conv3 = nn.Conv2d(64, 128, kernel_size=1)
-        
-        # Lightweight attention
-        self.spatial_attn = SpatialAttentionLayer(128, use_cuda_attention)
-        
-        # Classification
-        self.global_pool = nn.AdaptiveAvgPool2d(1)
-        self.classifier = nn.Linear(128, num_classes)
-        
-    def forward(self, x):
-        x = F.relu(self.conv1(x))
-        x = F.max_pool2d(x, 2)
-        
-        x = F.relu(self.pw_conv2(self.dw_conv2(x)))
-        x = F.max_pool2d(x, 2)
-        
-        x = F.relu(self.pw_conv3(self.dw_conv3(x)))
-        x = self.spatial_attn(x)
-        
-        x = self.global_pool(x)
-        # FIX: Use .reshape() instead of .view()
-        x = x.reshape(x.size(0), -1)  # Changed from .view() to .reshape()
-        x = self.classifier(x)
-        return x
->>>>>>> 4b2a795b
+    